defmodule Convex do

  @moduledoc """
<<<<<<< HEAD
  Convex is a library to add a layer of comunication between multiple
  services without any of these services having to know each other.
=======
  Convex is a library to simplify comunication between application services.
>>>>>>> 9287a975

  It provides a functional-flavored mix of
  [visitor pattern](https://en.wikipedia.org/wiki/Visitor_pattern)
  and [command pattern](https://en.wikipedia.org/wiki/Command_pattern).

  TODO

  ## Concepts

  The concept is to split responsabilities in three parts:

   - The services providing the simplest operations possible.
   - The director that knows which service provide which operations.
   - The initiator (could be a service itself) that decides what operations
     to perform with what arguments, and the way it wants to get the
     results back.


  ### Example

  Take an hypothetical application composed of a user service, and an API service
  where the user service itself uses and indexing service and a rendering service.

  To provide an API that returns a list of formated user given a key, a possible
  implementation could be:

    1. The API calls the user service entry point with the key and the user info.
    2. The user service calls the authentication service with the user info.
    3. The user service calls the index service with the key.
    4. The user service calls the rendering service for each result of the index.
    5. The API gets the result and send it back to the client.

  The simplest implementation would require `3 + N` synchronous calls that would
  block the user service process and the API process while waiting for a result.

  With `Convex`, the initiator is the one planning the execution:

    1. The API create a context that suites the way it wants to get the result.
       It could be synchronous, asynchronous, sending messages to a websocket
       process...
    2. The API creates a pipeline and perform it with the context:
      ```Elixir
      perform with: ctx do
        authenticate.user info: ^user_info
        user_id = index.lookup key: ^key
        user.render user_id: user_id
      end
      ```
    3. The context is routed to the authentication service to perform the
       `authenticate.user` operation that will authenticate the context.
    4. The context is routed to the indexing service perform the `index.lookup`
       operation that will produce the user ids for the key.
    5. The context is forked and routed to the rendering service
       for each produced user id to perform the `user.render` operations
       (possibly in parallel).
    6. The API gets all the results in function of the context it created.

  The advantages of this solution are:

    - The services only implement simple operations with less *hard-coded*
      inter-service calls.
    - There is no synchronous calls involved, so none of the services are
      ever blocked waiting for another service.
    - The initiator is the one deciding how the results are sent back.
    - There is less inter-process messages because the execution use
      the visitor pattern to jump from service to service without going
      back to the initiator between each operations.
    - The services doesn't have to know each-others, and doesn't have to
      know how the initiator wants to get the results back.

  Adding a new service to the application would only require updating the
  routing for operations (the director), and adding a new API with a
  different behaviour (HTTP vs Websocket) wouldn't require any changes to
  any services.


  ### Testing

  Another advantage of interfacing all the inter-service comunications
  is that it is very simple to test a service.

  To isolate a service, you only need to create your own testing director
  and use it in the test. This way you can selectively route operations
  to a real service or mock them out.


  ### Definitions

  #### Operation

  An operation is a name and some arguments that some service could perform.
  An operation name is a list of atoms, even though the director declaration
  supports the dotted string representation to reduce noise.

  Using the `o` sigil, the dotted string representation can be used.

  See `Convex.Sigils`.


  #### Director

  A director is a module that knows how to route an operation to a service
  by its name and arguments.

  Each application needs to create there own director.

  Directors can be defined as a tree of modules, so each service could provide
  there own director and the application only provide a root director that
  delegates to each service director in function of the operation name.

  See `Convex.Director`.


  #### Pipeline

  A pipeline is a list of operations with there arguments and the way there
  result should be stored.
  The operations in a pipeline are executed sequencially.
  Each operations can use the results of previouse one as arguments.
  Operations can fork the pipeline so the remaining operations are
  performed for every produced values.

  See `Convex.Pipeline`.


  #### Context

  A context is what encapsulate all the data describing a pipeline of operations.
  It is what is passed around between services in order to complete them.

  It is composed of a standard interface the service know about, and an internal
  part defined by the initiator that defines how what to do during the execution.
  For example there is 3 provided callback modules for the context that could
  be used as-is or customized:

    - `Convex.Context.Async` provides a non-blocking fire-and-forget behavior,
      the oeprations are executed and the results are ignored.
    - `Convex.Context.Sync` provides a blocking call that returns only when
      all the operations are done or any of them failed.
    - `Convex.Context.Process` provides a non-blocking call that will send
      the execution status and result to a given process.
      `Convex.Handler.Process` can be used to process these messages.

  An HTTP API service may use the `Convex.Context.Sync` backend
  and a websocket API service may use the `Convex.Context.Process` backend
  to perform the same operations without any services requiring special
  knowledge about the API requesting an operation to be performed.

  See `Convex.Context`.


  #### Proxy

  Sometime a service needs to setup a comunication channel with another service
  in order to get notifications. For example a statefull websocket API may want
  to notify a client asynchrnously of something.

  In order to do that, a service operation handler has the option to request
  a proxy from the operation context. It can then keep this proxy and use
  it at any moment to send messages to the initiator of the pipeline.

  Like the context, this proxy has a standard interface the service knows
  about, and an internal callback module that defines its behaviour. The
  callback module is usually defined byt the context own callback module.
  This way the service do not have to know how the peer service expects to
  receive the notification messages, multiple APIs could have different ways
  of notifying the client.

  See `Convex.Proxy`.


  ## Configuration

  The minimal configuration for an application using Convex should specify
  the `director` option:

  ```
  config :convex,
    director: MyApp.MyDirector,
  ```

  # Configuration Keys

  ## `director`

    The director module `Convex` should use to route operations.
    Thre module **MUST** implement the `Convex.Director` beaviour.

  ## `error_handler`

    A module handling errors during operation execution.
    It **MUST** implement the `Convex.ErrorHandler` behaviour.

  ## `config_handler`

    A module handling `Convex` configuration.
    It **MUST** implement the `Convex.Config` behaviour.

  # e.g.

  ```
  config :convex,
    director: MyApp.MyDirector,
    error_handler: MyApp.MyConvexErrorHandler,
    config_handler: MyApp.MyConvexConfigHandler

  ```
  """

end<|MERGE_RESOLUTION|>--- conflicted
+++ resolved
@@ -1,12 +1,7 @@
 defmodule Convex do
 
   @moduledoc """
-<<<<<<< HEAD
-  Convex is a library to add a layer of comunication between multiple
-  services without any of these services having to know each other.
-=======
   Convex is a library to simplify comunication between application services.
->>>>>>> 9287a975
 
   It provides a functional-flavored mix of
   [visitor pattern](https://en.wikipedia.org/wiki/Visitor_pattern)
